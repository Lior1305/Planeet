--- conflicted
+++ resolved
@@ -1,3 +1,25 @@
+#apiVersion: apps/v1
+#kind: Deployment
+#metadata:
+#  name: user-service
+#spec:
+#  replicas: 1
+#  selector:
+#    matchLabels:
+#      app: user-service
+#  template:
+#    metadata:
+#      labels:
+#        app: user-service
+#    spec:
+#      containers:
+#        - name: user-service
+#          image: user-service:latest
+#          ports:
+#            - containerPort: 8080
+#          env:
+#            - name: MONGO_URL
+#              value: "mongodb://user:password@mongo:27017/"
 
 apiVersion: apps/v1
 kind: Deployment
@@ -17,15 +39,24 @@
         - name: users-service
           image: liorberlin/users-service:v2.3
           imagePullPolicy: Always
-<<<<<<< HEAD
-          image: liorberlin/users-service:v2.3
-=======
->>>>>>> bf74a3fa
           ports:
             - containerPort: 8080
           env:
             - name: SPRING_DATA_MONGODB_URI
               value: mongodb://mongo:27017/usersdb
+            - name: OUTING_PROFILE_SERVICE_BASE_URL
+              value: http://outing-profile-service
+
+
+#      containers:
+#        - name: users-service
+#          image: your-dockerhub-username/users-service:latest
+#          ports:
+#            - containerPort: 8080
+#          env:
+#            - name: SPRING_DATA_MONGODB_URI
+#              value: mongodb://mongo:27017/usersdb
+#          imagePullPolicy: Never
 
 ---
 apiVersion: v1
