--- conflicted
+++ resolved
@@ -263,11 +263,7 @@
     spec:
       containers:
         - name: venues-service
-<<<<<<< HEAD
-          image: dartoledano/venues-service:v1.2
-=======
           image: dartoledano/venues-service:v1.3
->>>>>>> 50f8fd09
           imagePullPolicy: Always
           ports:
             - containerPort: 8000
