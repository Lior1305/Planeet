--- conflicted
+++ resolved
@@ -268,11 +268,7 @@
     spec:
       containers:
         - name: venues-service
-<<<<<<< HEAD
           image: dartoledano/venues-service:v4.0.2
-=======
-          image: dartoledano/venues-service:v3.2.0
->>>>>>> 29c0a7fd
           imagePullPolicy: Always
           ports:
             - containerPort: 8000
