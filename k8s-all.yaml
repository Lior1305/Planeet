--- conflicted
+++ resolved
@@ -218,11 +218,7 @@
     spec:
       containers:
         - name: planning-service
-<<<<<<< HEAD
-          image: dartoledano/planning-service:v4.8.0
-=======
           image: dartoledano/planning-service:v4.8.1
->>>>>>> a8d1e4d2
           imagePullPolicy: Always
           ports:
             - containerPort: 8001
