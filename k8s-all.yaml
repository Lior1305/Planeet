--- conflicted
+++ resolved
@@ -218,11 +218,7 @@
     spec:
       containers:
         - name: planning-service
-<<<<<<< HEAD
-          image: dartoledano/planning-service:v4.3.0
-=======
           image: dartoledano/planning-service:v4.3.1
->>>>>>> ffcd0275
           imagePullPolicy: Always
           ports:
             - containerPort: 8001
@@ -272,11 +268,7 @@
     spec:
       containers:
         - name: venues-service
-<<<<<<< HEAD
-          image: dartoledano/venues-service:v4.1.8
-=======
           image: dartoledano/venues-service:v4.0.4
->>>>>>> ffcd0275
           imagePullPolicy: Always
           ports:
             - containerPort: 8000
